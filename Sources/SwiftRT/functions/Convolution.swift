//******************************************************************************
// Copyright 2019 Google LLC
//
// Licensed under the Apache License, Version 2.0 (the "License");
// you may not use this file except in compliance with the License.
// You may obtain a copy of the License at
//
//    https://www.apache.org/licenses/LICENSE-2.0
//
// Unless required by applicable law or agreed to in writing, software
// distributed under the License is distributed on an "AS IS" BASIS,
// WITHOUT WARRANTIES OR CONDITIONS OF ANY KIND, either express or implied.
// See the License for the specific language governing permissions and
// limitations under the License.
//
import Foundation
import Numerics

<<<<<<< HEAD
//==============================================================================
/// Convolution
public struct Convolution<T>
    where
    T: DifferentiableTensorView, T.Element: Real,
    T: RealFunctions & ElementaryFunctions
=======
////==============================================================================
///// Convolution
public struct Convolution<T>: Layer where
    T: DifferentiableTensorView,
    T.Element: ScalarElement & Real
>>>>>>> 66729bc9
{
    /// The convolution filter
    public var filter: T
    /// The bias vector
    public var bias: T
<<<<<<< HEAD
    /// The element-wise activation function type
    @noDerivative public let activation: ActivationType
=======
    /// The element-wise activation function.
    @noDerivative public let activation: ActivationMode
>>>>>>> 66729bc9
    /// The strides of the sliding window for spatial dimensions.
    @noDerivative public let strides: T.Bounds
    /// The padding algorithm for convolution.
    @noDerivative public let padding: Padding
    /// The dilation factor for spatial dimensions.
    @noDerivative public let dilation: T.Bounds

    public init(
        for tensor: T,
        resultShape: inout Shape<T.Bounds>,
        filter: T,
        bias: T,
<<<<<<< HEAD
        activation: ActivationType = .identity,
        strides: T.Bounds.Tuple = T.Bounds.oneTuple,
        padding: Padding = .valid,
        dilation: T.Bounds.Tuple = T.Bounds.oneTuple)
=======
        activation: ActivationMode = .identity,
        strides: T.Bounds = T.Bounds.one,
        padding: Padding = .valid,
        dilation: T.Bounds = T.Bounds.one)
>>>>>>> 66729bc9
    {
        self.filter = filter
        self.bias = bias
        self.activation = activation
<<<<<<< HEAD
        self.strides = T.Bounds(strides)
        self.padding = padding
        self.dilation = T.Bounds(dilation)
    }

    public func callAsFunction(_ input: T) -> T {
        fatalError()
=======
        self.strides = strides
        self.padding = padding
        self.dilation = dilation
    }

    @differentiable
    public func callAsFunction(_ input: T) -> T {
        // TODO: Write actual implementation.
        input
>>>>>>> 66729bc9
    }
}

//==============================================================================
// ConvolutionProperties
public struct ConvolutionProperties: Codable {
    var activationNan: NanPropagation = .noPropagate
    var activationReluCeiling: Double = 0
    var backwardDataAlgorithm: ConvolutionBwdDataAlgorithm = .fastest
    var backwardDataWorkspaceLimit: Int = 10.MB
    var backwardFilterAlgorithm: ConvolutionBwdFilterAlgorithm = .fastest
    var backwardFilterWorkspaceLimit: Int = 10.MB
    var forwardAlgorithm: ConvolutionFwdAlgorithm = .fastest
    var forwardWorkspaceLimit: Int = 10.MB
    var mode: ConvolutionMode = .crossCorrelation
}

//==============================================================================
// ConvolutionFwdAlgorithm
public enum ConvolutionFwdAlgorithm: Int, Codable, CaseIterable {
    case implicitGEMM
    case implicitPrecompGEMM
    case gemm
    case direct
    case fft
    case fftTiling
    case winograd
    case winogradNonFused
    case deterministic
    case fastest
    case noWorkspace
    case workspaceLimit
}

//==============================================================================
// ConvolutionBwdDataAlgorithm
public enum ConvolutionBwdDataAlgorithm: Int, Codable, CaseIterable {
    case algo0
    case algo1
    case fft
    case fftTiling
    case winograd
    case winogradNonFused
    case deterministic
    case fastest
    case noWorkspace
    case workspaceLimit
}

//==============================================================================
// ConvolutionBwdFilterAlgorithm
public enum ConvolutionBwdFilterAlgorithm: Int, Codable, CaseIterable {
    case algo0
    case algo1
    case algo3
    case fft
    case winograd
    case winogradNonFused
    case numAlgorithms
    case deterministic
    case fastest
    case noWorkspace
    case workspaceLimit
}

//==============================================================================
// ConvolutionMode
public enum ConvolutionMode: Int, Codable, CaseIterable {
    case convolution
    case crossCorrelation
}
<|MERGE_RESOLUTION|>--- conflicted
+++ resolved
@@ -16,32 +16,17 @@
 import Foundation
 import Numerics
 
-<<<<<<< HEAD
 //==============================================================================
 /// Convolution
-public struct Convolution<T>
-    where
-    T: DifferentiableTensorView, T.Element: Real,
-    T: RealFunctions & ElementaryFunctions
-=======
-////==============================================================================
-///// Convolution
 public struct Convolution<T>: Layer where
-    T: DifferentiableTensorView,
-    T.Element: ScalarElement & Real
->>>>>>> 66729bc9
+    T: DifferentiableTensorView, T.Element: ScalarElement & Real
 {
     /// The convolution filter
     public var filter: T
     /// The bias vector
     public var bias: T
-<<<<<<< HEAD
     /// The element-wise activation function type
     @noDerivative public let activation: ActivationType
-=======
-    /// The element-wise activation function.
-    @noDerivative public let activation: ActivationMode
->>>>>>> 66729bc9
     /// The strides of the sliding window for spatial dimensions.
     @noDerivative public let strides: T.Bounds
     /// The padding algorithm for convolution.
@@ -54,40 +39,22 @@
         resultShape: inout Shape<T.Bounds>,
         filter: T,
         bias: T,
-<<<<<<< HEAD
         activation: ActivationType = .identity,
         strides: T.Bounds.Tuple = T.Bounds.oneTuple,
         padding: Padding = .valid,
         dilation: T.Bounds.Tuple = T.Bounds.oneTuple)
-=======
-        activation: ActivationMode = .identity,
-        strides: T.Bounds = T.Bounds.one,
-        padding: Padding = .valid,
-        dilation: T.Bounds = T.Bounds.one)
->>>>>>> 66729bc9
     {
         self.filter = filter
         self.bias = bias
         self.activation = activation
-<<<<<<< HEAD
         self.strides = T.Bounds(strides)
         self.padding = padding
         self.dilation = T.Bounds(dilation)
     }
 
-    public func callAsFunction(_ input: T) -> T {
-        fatalError()
-=======
-        self.strides = strides
-        self.padding = padding
-        self.dilation = dilation
-    }
-
     @differentiable
     public func callAsFunction(_ input: T) -> T {
-        // TODO: Write actual implementation.
         input
->>>>>>> 66729bc9
     }
 }
 
