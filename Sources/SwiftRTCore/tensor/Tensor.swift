//******************************************************************************
// Copyright 2020 Google LLC
//
// Licensed under the Apache License, Version 2.0 (the "License");
// you may not use this file except in compliance with the License.
// You may obtain a copy of the License at
//
//    https://www.apache.org/licenses/LICENSE-2.0
//
// Unless required by applicable law or agreed to in writing, software
// distributed under the License is distributed on an "AS IS" BASIS,
// WITHOUT WARRANTIES OR CONDITIONS OF ANY KIND, either express or implied.
// See the License for the specific language governing permissions and
// limitations under the License.
//

import Foundation
import Numerics

public let defaultElementName = "Element"
public let defaultTensorName = "Tensor"
public let defaultReferenceTensorName = "Reference"

//==============================================================================
/// Tensor
public struct Tensor<Shape, TensorElement>:
  MutableCollection,
  CustomStringConvertible,
  Logging
where Shape: TensorShape, TensorElement: StorageElement {
  public typealias Index = ElementIndex<Shape>
  public typealias Element = TensorElement.Value

<<<<<<< HEAD
  /// the count of batched items. Default is 1
  /// A number greater than 1 means that this tensor is the first
  /// in a batch of tensors held in the underlying storage.
  @noDerivative public let batchCount: Int
  /// the stride between batch items
  @noDerivative public let batchStride: Int
  /// the count of elements described by `shape`
  @noDerivative public let count: Int
=======
  /// the number of element
  public let count: Int
>>>>>>> 42bd4a6c
  /// `true` if the view will be shared by by multiple writers
  public var isShared: Bool
  /// element storage order in memory
  public let order: Order
  /// a collection that maps logical coordinates to storage elements
  /// via the current storage order
  public var logicalElements: LogicalElements<Shape, TensorElement>
  /// the strides to traverse `shape` in logical coordinates
  public let logicalStrides: Shape
  /// the dimensions of the element space
  public let shape: Shape
  /// the element storage buffer.
  public var storage: Platform.Storage
  /// the logical storage buffer base index where this tensor's elements begin
  public let storageBase: Int
  /// The distance to the next element along each dimension
  public let strides: Shape
  /// the number of storage elements spanned by this tensor
  public let spanCount: Int

  //-------------------------------------
  /// the unique storage id
  @inlinable public var id: Int { storage.id }

  /// the name of the collection
  @inlinable public var name: String {
    get { storage.name }
    set { storage.name = newValue }
  }

  /// `true` if the tensor elements are densely packed
  @inlinable public var isContiguous: Bool { spanCount == count }

  /// `true` if the tensor value is zero
  @inlinable public var isZero: Bool { storage.isZero }

  //--------------------------------------------------------------------------
  /// init(
  /// Used to initialize an element collection subview
  @inlinable public init(
    shape: Shape,
    strides: Shape,
    count: Int,
    storage: Platform.Storage,
    storageBase: Int,
    spanCount: Int,
    order: Order,
    shared: Bool,
    batchCount: Int = 1,
    batchStride: Int = 1
  ) {
    // make sure the tensor view range is within the associated
    // storage buffer bounds.
    // Converts the logical last tensor element index to the corresponding
    // stored index and asserts it's less than buffer count
    assert(
      TensorElement.storedIndex(storageBase + spanCount - 1)
        < storage.countOf(type: TensorElement.Stored.self),
      "tensor storage range is out of bounds")

    // verify storage order is valid for rank
    assert((order != .NHWC || Shape.rank == 4) && (order != .NDHWC || Shape.rank == 5))
    self.shape = shape
    self.strides = strides
    self.batchCount = batchCount
    self.batchStride = batchStride
    self.count = count
    self.storage = storage
    self.storageBase = storageBase
    self.spanCount = spanCount
    self.isShared = shared
    self.order = order
    logicalStrides = order == .row ? strides : shape.strides(for: .row)
    logicalElements = LogicalElements(
      count,
      shape,
      strides,
      storage,
      storageBase,
      order,
      spanCount)
  }

  //--------------------------------------------------------------------------
  /// init(value:shape:order:name
  /// Used to initialize a tensor with a single Element
  @inlinable public init(
    single value: TensorElement.Value,
    shape: Shape,
    order: Order,
    name: String
  ) {
    // verify storage order is valid for rank
    assert((order != .NHWC || Shape.rank == 4) && (order != .NDHWC || Shape.rank == 5))

    self.shape = shape
    self.strides = Shape.zero
    self.storageBase = 0
    self.isShared = false
    self.batchCount = 0
    self.batchStride = 0
    self.count = shape.elementCount()
    self.spanCount = 1
    self.order = order
    let stored = TensorElement.stored(value: value)
    self.storage = Platform.Storage(storedElement: stored, name: name)
    logicalStrides = order == .row ? strides : shape.strides(for: .row)
    logicalElements = LogicalElements(
      count,
      shape,
      strides,
      storage,
      storageBase,
      order,
      spanCount)
  }

  //--------------------------------------------------------------------------
  /// init
  /// Used to represent a single zero value
  // Primarily used to minimize AD zero materialization problem
  @inlinable public init() {
    self.shape = Shape.one
    self.strides = Shape.one
    self.storageBase = 0
    self.isShared = false
    self.batchCount = 0
    self.batchStride = 0
    self.count = 1
    self.spanCount = 1
    self.order = .row
    self.storage = Platform.zeroStorage
    logicalStrides = Shape.one
    logicalElements = LogicalElements(
      count,
      shape,
      strides,
      storage,
      storageBase,
      order,
      spanCount)
  }
}

//==============================================================================
/// Order
/// Specifies how to store multi-dimensional data in row-major (C-style)
/// or column-major (Fortran-style) order in memory.
/// These names are following the numpy naming convention
public enum Order: Int, Codable {
  /// Data is ordered in column-major dense sequential format.
  /// The leading dimension is the stride (in elements) to the beginning
  /// of next column in memory.
  case col

  /// Data is ordered in row-major dense sequential format.
  /// The second dimension is the stride (in elements) to the beginning
  /// of next row in memory.
  case row

  /// Data is ordered in column-major ordered tiles of 32 columns.
  /// The leading dimension is the stride (in elements) to the beginning
  /// of next group of 32-columns. For example, if the matrix has 33 columns
  /// and 2 rows, then the leading dimension must be at least (32) * 2 = 64.
  case colTiled32

  //--------------------------------------------------------------------------
  /// Data is ordered as batch N of (rows H, columns W, channels C)
  /// This order is only valid for 4D tensors.
  case NHWC

  /// Data is ordered as batch N of (depths D, rows H, columns W, channels C)
  /// This order is only valid for 5D tensors.
  case NDHWC

  //--------------------------------------------------------------------------
  // NVIDIA native tensor core formats

  /// Data is ordered in column-major ordered tiles of composite tiles
  /// with total 32 columns and 8 rows. A tile is composed of interleaved
  /// inner tiles of 4 columns within 4 even or odd rows in an alternating
  /// pattern. The leading dimension is the stride (in elements) to the
  /// beginning of the first 32 column x 8 row tile for the next 32-wide
  /// group of columns. For example, if the matrix has 33 columns and
  /// 1 row, the leading dimension must be at least (32 * 8) * 1 = 256.
  /// NOTE: this order is needed for the B matrix on NVIDIA Turing
  /// Architecture GPUs, i.e. SM version = 72 and 75, for maximum tensor
  /// core integer GEMM performance.
  // ORDER_COL4_4R2_8C
  case colTiledTC32x8

  /// Data is ordered in column-major ordered tiles of composite tiles
  /// with total 32 columns ands 32 rows. Element offset within the tile
  /// is calculated as
  ///     index = (((row%8) / 2 * 4 + row / 8) * 2 + row % 2) * 32 + col
  /// Leading dimension is the stride (in elements) to the beginning
  /// of the first 32 column x 32 row tile for the next 32-wide group
  /// of columns. E.g. if matrix has 33 columns and 1 row, ld must be
  /// at least (32*32)*1 = 1024.
  /// NOTE: this order is needed for the B matrix on NVIDIA Ampere
  /// Architecture GPUs, i.e. SM version >= 80, for maximum tensor
  /// core integer GEMM performance.
  // ORDER_COL32_2R_4R4
  case colTiledTC32x32

  // aliases
  public static let C = row, F = col, A = -1
  public static var defaultOrder: Order = Order.row
}

@usableFromInline let _messageOrdersMustMatch = "storage orders must match"

extension Tensor: AdditiveArithmetic where Element: Numeric {
  @inlinable public static var zero: Self { Tensor() }
  @inlinable public static var one: Self { Tensor(1, name: "One") }
}

//==============================================================================
// Tensor Codable
@usableFromInline enum TensorCodingKeys: String, CodingKey {
  case data, shape, name, order
}

extension Tensor: Codable where Element: Codable {
  /// encodes the contents of the array
  @inlinable public func encode(to encoder: Encoder) throws {
    var container = encoder.container(keyedBy: TensorCodingKeys.self)
    try container.encode(storage.name, forKey: .name)
    try container.encode(shape, forKey: .shape)
    try container.encode(order, forKey: .order)
    var dataContainer = container.nestedUnkeyedContainer(forKey: .data)
    if isContiguous {
      try self.buffer.forEach {
        try dataContainer.encode($0)
      }
    } else {
      try self.elements.forEach {
        try dataContainer.encode($0)
      }
    }
  }

  @inlinable public init(from decoder: Decoder) throws {
    let container = try decoder.container(keyedBy: TensorCodingKeys.self)
    let name = try container.decode(String.self, forKey: .name)
    let shape = try container.decode(Shape.self, forKey: .shape)
    let order = try container.decode(Order.self, forKey: .order)
    var dataContainer = try container.nestedUnkeyedContainer(forKey: .data)
    self = Self(shape: shape, order: order)
    self.name = name

    assert(self.count == dataContainer.count)
    var buffer = self.mutableBuffer
    for i in buffer.indices {
      buffer[i] = try dataContainer.decode(Element.self)
    }
  }
}

//==============================================================================
/// ElementIndex
/// Common index type used to iterate through collection elements
/// `position` is the index position in n-dimensional space
/// `sequencePosition` is the linear sequence position when iterating
/// and used for comparison
public struct ElementIndex<Shape>: Comparable, Codable
where Shape: TensorShape {
  /// the logical position along each axis
  public let position: Shape
  /// linear sequence position
  public let sequencePosition: Int

  // init(position:sequencePosition:
  @inlinable public init(_ position: Shape, _ sequencePosition: Int) {
    self.position = position
    self.sequencePosition = sequencePosition
  }

  /// init(sequencePosition:
  /// initializer for collections that ignore logical position
  @inlinable public init(at sequencePosition: Int) {
    self.position = Shape.zero
    self.sequencePosition = sequencePosition
  }

  /// incremented(lower:upper:
  /// increments `position` with the range `lower..<upper`
  @inlinable
  public func incremented(between lower: Self, and upper: Self) -> Self {
    let pos = position.incremented(
      between: lower.position,
      and: upper.position)
    return ElementIndex(pos, sequencePosition + 1)
  }

  @inlinable public func linearIndex(_ strides: Shape) -> Int {
    position.index(stridedBy: strides)
  }

  // Equatable
  @inlinable public static func == (lhs: Self, rhs: Self) -> Bool {
    lhs.sequencePosition == rhs.sequencePosition
  }

  // Comparable
  @inlinable public static func < (lhs: Self, rhs: Self) -> Bool {
    lhs.sequencePosition < rhs.sequencePosition
  }
}

//==============================================================================
/// inplace
/// prepares a tensor to be modified inplace without causing mutate.
/// Primarily used by tensor subscript set functions
@inlinable public func inplace<S, E>(
  _ tensor: inout Tensor<S, E>,
  _ body: (inout Tensor<S, E>) -> Void
) {
  tensor.prepareForWrite(using: currentQueue)
  let sharing = tensor.isShared
  tensor.isShared = true
  body(&tensor)
  tensor.isShared = sharing
}

//==============================================================================
// Tensor collection and sub view extensions
extension Tensor {
  //--------------------------------------------------------------------------
  // sequential buffer element iterators
  @inlinable public var buffer: BufferElements<Shape, TensorElement> {
    BufferElements(tensor: self)
  }

  @inlinable public var mutableBuffer: BufferElements<Shape, TensorElement> {
    mutating get { BufferElements(tensor: &self) }
  }

  //--------------------------------------------------------------------------
  // logical coordinate element iterators
  @inlinable public var elements: LogicalElements<Shape, TensorElement> {
    logicalElements.prepareForRead()
    return logicalElements
  }

  @inlinable public var mutableElements: LogicalElements<Shape, TensorElement> {
    mutating get {
      logicalElements.prepareForReadWrite()
      return logicalElements
    }
  }

  //--------------------------------------------------------------------------
  /// the starting index zero relative to the storage buffer
  @inlinable public var startIndex: Index {
    logicalElements.startIndex
  }

  //--------------------------------------------------------------------------
  /// the ending index zero relative to the storage buffer
  @inlinable public var endIndex: Index {
    logicalElements.endIndex
  }

  //--------------------------------------------------------------------------
  /// makeIndex(position:
  /// makes an index from a logical position within `shape`
  /// - Parameters:
  ///  - position: the n-dimensional coordinate position within `shape`
  /// - Returns: the index
  @inlinable public func makeIndex(at position: Shape) -> Index {
    Index(position, position.index(stridedBy: logicalStrides))
  }

  //--------------------------------------------------------------------------
  /// index(i:
  @inlinable public func index(after i: Index) -> Index {
    logicalElements.index(after: i)
  }

  //--------------------------------------------------------------------------
  // elemment subscript
  @inlinable public subscript(i: Index) -> Element {
    get {
      usingSyncQueue {
        logicalElements.prepareForRead()
        return logicalElements[i]
      }
    }
    set {
      usingSyncQueue {
        prepareForWrite(using: currentQueue)
        logicalElements.prepareForReadWrite()
        logicalElements[i] = newValue
      }
    }
  }

  //--------------------------------------------------------------------------
  // sub view subscript
  @inlinable public subscript(lower: Shape, upper: Shape) -> Self {
    get { createView(lower, upper, isShared) }
    set {
      prepareForWrite(using: currentQueue)
      var view = createView(lower, upper, true)
      copyElements(from: newValue, to: &view)
    }
  }

  //--------------------------------------------------------------------------
  // conditional assignment subscript
  @inlinable public subscript(condition: Tensor<Shape, Bool>) -> Self {
    get {
      // TODO: extract elements based on condition
      fatalError("not implemented")
    }

    set {
      // inplace write
      inplace(&self) {
        currentQueue.replace($0, newValue, condition, &$0)
      }
    }
  }

  //--------------------------------------------------------------------------
  // creates a tensor subview
  @inlinable public func createView(
    _ lower: Shape,
    _ upper: Shape,
    _ share: Bool
  ) -> Self {
    let shape = upper &- lower
    let count = shape.elementCount()
    let spanCount = strides.areSequential(for: shape) ?
      count : shape.spanCount(stridedBy: strides)
    let base = storageBase + lower.index(stridedBy: strides)

    return Tensor(
      shape: shape,
      strides: strides,
      count: count,
      storage: storage,
      storageBase: base,
      spanCount: spanCount,
      order: order,
      shared: share)
  }

  //--------------------------------------------------------------------------
  /// shared
  /// creates a shareable instance intended for multi-threaded writes
  /// - Parameters:
  ///  - queue: a queue to use for copying in case the storage is not unique
  @inlinable public mutating func shared(
    using queue: Platform.Device.Queue? = nil
  ) -> Self {
    // this ensures that the storage is unique before
    // disabling copy on write by setting `isShared` to `true`
    prepareForWrite(using: queue ?? currentQueue)
    var sharedSelf = self
    sharedSelf.isShared = true
    return sharedSelf
  }

  //--------------------------------------------------------------------------
  /// `prepareForWrite`
  /// called before a write operation to ensure that the storage buffer
  /// is unique for this tensor unless it `isShared`
  /// It also expands repeated tensors to a full dense storage
  /// representation for write, which most often happens via element
  /// subscripting.
  @inlinable public mutating func prepareForWrite(
    using queue: Platform.Device.Queue
  ) {
    // if writing to repeated data, then expand to full dense tensor
    if spanCount < count {
      var expanded = Tensor(like: self)

      diagnostic(
        .expanding,
        "\(name)(\(id)) " + "\(Element.self)[\(spanCount)] to: \(expanded.name)"
          + "(\(expanded.id)) \(Element.self)[\(expanded.count)]",
        categories: [.dataCopy, .dataExpanding])

      // do an indexed copy
      copyElements(from: self, to: &expanded)
      self = expanded

    } else if !(isKnownUniquelyReferenced(&storage) || isShared) {
      // if not uniquely held then copy before creating the shared view
      diagnostic(
        .mutate, "\(storage.name) \(Element.self)[\(count)] on \(queue.name)",
        categories: [.dataCopy, .dataMutation])

      storage = Platform.Storage(type: Element.self, copying: storage, using: queue)
      logicalElements = LogicalElements(tensor: self)
    }
  }

  //--------------------------------------------------------------------------
  /// - Returns: the collection elements as a 1D Swift array
  @inlinable public var flatArray: [Element] {
    usingSyncQueue {
      return isContiguous ? [Element](buffer) : [Element](elements)
    }
  }
}

//==============================================================================
// Tensor read write access
extension Tensor {
  //--------------------------------------------------------------------------
  /// `read`
  /// Synchronizes the collection of stored elements with the caller
  /// for reading. This function blocks until the elements are available.
  /// `Elements` are accessed by the application using `Collection`
  /// enumeration via `indices` or integer subscripting.
  @inlinable public func read() -> UnsafeBufferPointer<TensorElement.Stored> {
    read(using: Platform.syncQueue)
  }

  //--------------------------------------------------------------------------
  /// `read(queue:
  /// Synchronizes the collection of elements for reading
  /// using the specified `queue`. This function is non blocking, and
  /// the elements will be available when the request reaches the
  /// head of the queue.
  ///
  /// - Parameter queue: the device queue to use for synchronization
  @inlinable public func read(
    using queue: Platform.Device.Queue
  ) -> UnsafeBufferPointer<TensorElement.Stored> {
    let (i, storedCount) =
      TensorElement
      .storedRange(start: storageBase, count: spanCount)

    return storage.read(
      type: TensorElement.Stored.self,
      at: i, count: storedCount, using: queue)
  }

  //--------------------------------------------------------------------------
  /// `deviceRead(queue:
  /// Synchronizes the collection of elements for reading
  /// using the specified `queue`. This function is non blocking, and
  /// the elements will be available when the request reaches the
  /// head of the queue.
  ///
  /// - Parameter queue: the device queue to use for synchronization
  @inlinable public func deviceRead(
    using queue: Platform.Device.Queue
  ) -> UnsafeRawPointer {
    UnsafeRawPointer(read(using: queue).baseAddress!)
  }

  //--------------------------------------------------------------------------
  /// `readWrite`
  /// Synchronizes the collection of elements with the caller for read write
  /// This function blocks until the elements are available.
  /// `Elements` are accessed by the application using `MutableCollection`
  /// enumeration via `indices` or subscripting.
  @inlinable public mutating func readWrite()
    -> UnsafeMutableBufferPointer<TensorElement.Stored>
  {
    readWrite(using: Platform.syncQueue)
  }

  //--------------------------------------------------------------------------
  /// `readWrite(queue:`
  /// Synchronizes the collection of elements with the caller for read write
  /// using the specified `queue`. This function is non blocking, and
  /// the elements will be available when the request reaches the
  /// head of the queue.
  ///
  /// - Parameter queue: the device queue to use for synchronization
  @inlinable public mutating func readWrite(using queue: Platform.Device.Queue)
    -> UnsafeMutableBufferPointer<TensorElement.Stored>
  {
    prepareForWrite(using: queue)

    let (i, storedCount) =
      TensorElement
      .storedRange(start: storageBase, count: spanCount)

    return storage.readWrite(
      type: TensorElement.Stored.self,
      at: i, count: storedCount, using: queue)
  }

  //--------------------------------------------------------------------------
  /// `deviceReadWrite(queue:`
  /// Synchronizes the collection of elements with the caller for read write
  /// using the specified `queue`. This function is non blocking, and
  /// the elements will be available when the request reaches the
  /// head of the queue.
  ///
  /// - Parameter queue: the device queue to use for synchronization
  @inlinable public mutating func deviceReadWrite(
    using queue: Platform.Device.Queue
  ) -> UnsafeMutableRawPointer {
    UnsafeMutableRawPointer(readWrite(using: queue).baseAddress!)
  }
}

//==============================================================================
// Tensor element properties
extension Tensor {
  /// first
  /// - Returns: the first element in the tensor
  @inlinable public var first: Element {
    TensorElement.getValue(from: read(), at: 0)
  }

  /// element
  /// can get and set the value of a single element tensor.
  /// - Returns: the only element in the tensor
  @inlinable public var element: Element {
    get {
      assert(
        count == 1,
        "the `element` property expects the tensor to have a single Element. Use `first` for sets")
      return TensorElement.getValue(from: read(), at: 0)
    }
    set {
      assert(count == 1, "the `element` property expects the tensor to have a single Element")
      TensorElement.set(value: newValue, in: readWrite(), at: 0)
    }
  }
}<|MERGE_RESOLUTION|>--- conflicted
+++ resolved
@@ -31,19 +31,14 @@
   public typealias Index = ElementIndex<Shape>
   public typealias Element = TensorElement.Value
 
-<<<<<<< HEAD
   /// the count of batched items. Default is 1
   /// A number greater than 1 means that this tensor is the first
   /// in a batch of tensors held in the underlying storage.
-  @noDerivative public let batchCount: Int
+  public let batchCount: Int
   /// the stride between batch items
-  @noDerivative public let batchStride: Int
+  public let batchStride: Int
   /// the count of elements described by `shape`
-  @noDerivative public let count: Int
-=======
-  /// the number of element
   public let count: Int
->>>>>>> 42bd4a6c
   /// `true` if the view will be shared by by multiple writers
   public var isShared: Bool
   /// element storage order in memory
